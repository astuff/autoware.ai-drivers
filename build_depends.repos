repositories:
  depends/autoware/common:
    type: git
<<<<<<< HEAD
    url: https://gitlab.com/autowarefoundation/autoware.ai/common.git
    version: master
  depends/autoware/messages:
    type: git
    url: https://gitlab.com/autowarefoundation/autoware.ai/messages.git
    version: master
=======
    url: https://gitlab.com/astuff/autoware.ai/common.git
    version: as/master
  depends/autoware/messages:
    type: git
    url: https://gitlab.com/astuff/autoware.ai/messages.git
    version: as/master
>>>>>>> 519d925d
  depends/drivers/ds4:
    type: git
    url: https://github.com/tier4/ds4.git
    version: master
  depends/vendor/lanelet2:
<<<<<<< HEAD
    type: git
    url: https://github.com/fzi-forschungszentrum-informatik/Lanelet2.git
    version: d13cf9c86b9f01821a7242ef6652c0daed5a7d84
  depends/vendor/mrt_cmake_modules:
    type: git
=======
    type: git
    url: https://github.com/fzi-forschungszentrum-informatik/Lanelet2.git
    version: d13cf9c86b9f01821a7242ef6652c0daed5a7d84
  depends/vendor/mrt_cmake_modules:
    type: git
>>>>>>> 519d925d
    url: https://github.com/KIT-MRT/mrt_cmake_modules.git
    version: 67a93bcfee4f7e9e39e79f138ecadbba5c8392b7<|MERGE_RESOLUTION|>--- conflicted
+++ resolved
@@ -1,38 +1,21 @@
 repositories:
   depends/autoware/common:
     type: git
-<<<<<<< HEAD
-    url: https://gitlab.com/autowarefoundation/autoware.ai/common.git
-    version: master
-  depends/autoware/messages:
-    type: git
-    url: https://gitlab.com/autowarefoundation/autoware.ai/messages.git
-    version: master
-=======
     url: https://gitlab.com/astuff/autoware.ai/common.git
     version: as/master
   depends/autoware/messages:
     type: git
     url: https://gitlab.com/astuff/autoware.ai/messages.git
     version: as/master
->>>>>>> 519d925d
   depends/drivers/ds4:
     type: git
     url: https://github.com/tier4/ds4.git
     version: master
   depends/vendor/lanelet2:
-<<<<<<< HEAD
     type: git
     url: https://github.com/fzi-forschungszentrum-informatik/Lanelet2.git
     version: d13cf9c86b9f01821a7242ef6652c0daed5a7d84
   depends/vendor/mrt_cmake_modules:
     type: git
-=======
-    type: git
-    url: https://github.com/fzi-forschungszentrum-informatik/Lanelet2.git
-    version: d13cf9c86b9f01821a7242ef6652c0daed5a7d84
-  depends/vendor/mrt_cmake_modules:
-    type: git
->>>>>>> 519d925d
     url: https://github.com/KIT-MRT/mrt_cmake_modules.git
     version: 67a93bcfee4f7e9e39e79f138ecadbba5c8392b7